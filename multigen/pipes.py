--- conflicted
+++ resolved
@@ -67,11 +67,7 @@
     def __init__(self, model_id: str,
                  sd_pipe_class: Optional[Type[DiffusionPipeline]] = None,
                  pipe: Optional[DiffusionPipeline] = None,
-<<<<<<< HEAD
-                 model_type: Optional[ModelType] = None, device=None, **args):
-=======
-                 model_type: Optional[ModelType] = None, lpw=False, **args):
->>>>>>> f1984f80
+                 model_type: Optional[ModelType] = None, device=None, lpw=False, **args):
         """
         Constructor
 
